--- conflicted
+++ resolved
@@ -1,14 +1,7 @@
 import base64
 import hashlib
 import logging
-<<<<<<< HEAD
-import urllib
-import warnings
-
-import requests
-=======
 from warnings import warn
->>>>>>> c733682e
 
 from django.conf import settings
 from django.contrib.auth.models import User
@@ -20,135 +13,40 @@
 
 log = logging.getLogger(__name__)
 
-<<<<<<< HEAD
-DEFAULT_HTTP_TIMEOUT = 5
-DEFAULT_VERIFICATION_URL = 'https://browserid.org/verify'
-OKAY_RESPONSE = 'okay'
-
-
-def get_audience(request):
-    """Uses Django settings to format the audience.
-
-    To use this function, make sure there is either a SITE_URL in
-    your settings.py file or PROTOCOL and DOMAIN.
-
-    Examples using SITE_URL:
-    SITE_URL = 'http://127.0.0.1:8001'
-    SITE_URL = 'https://example.com'
-    SITE_URL = 'http://example.com'
-
-    If you don't have a SITE_URL you can also use these varables:
-    PROTOCOL, DOMAIN, and (optionally) PORT.
-    Example 1:
-    PROTOCOL = 'https://'
-    DOMAIN = 'example.com'
-
-    Example 2:
-    PROTOCOL = 'http://'
-    DOMAIN = '127.0.0.1'
-    PORT = '8001'
-
-    If none are set, we trust the request to populate the audience.
-    This is *not secure*!
-    """
-    site_url = getattr(settings, 'SITE_URL', False)
-
-    # Note audience based on request for developer warnings
-    if request.is_secure():
-        req_proto = 'https://'
-    else:
-        req_proto = 'http://'
-    req_domain = request.get_host()
-
-    # If we don't define it explicitly
-    if not site_url:
-        protocol = getattr(settings, 'PROTOCOL', req_proto)
-        if not getattr(settings, 'DOMAIN'):
-            log.warning('django-browserid WARNING you are missing '
-                        'settings.SITE_URL. This is not a secure way '
-                        'to verify assertions. Please fix me. '
-                        'Setting domain to %s.' % req_domain)
-
-        # DOMAIN is example.com req_domain is example.com:8001
-        domain = getattr(settings, 'DOMAIN', req_domain.split(':')[0])
-
-        standards = {'https://': 443, 'http://': 80}
-        if ':' in req_domain:
-            req_port = req_domain.split(':')[1]
-        else:
-            req_port = None
-        port = getattr(settings, 'PORT', req_port or standards[protocol])
-        if port == standards[protocol]:
-            site_url = ''.join(map(str, (protocol, domain)))
-        else:
-            site_url = ''.join(map(str, (protocol, domain, ':', port)))
-
-    req_url = "%s%s" % (req_proto, req_domain)
-    if site_url != "%s%s" % (req_proto, req_domain):
-        log.warning('Misconfigured SITE_URL? settings has [%s], but '
-                    'actual request was [%s] BrowserID may fail on '
-                    'audience' % (site_url, req_url))
-    return site_url
-=======
 
 def get_audience(*args):
     warn('Deprecated, please use the standalone function '
          'django_browserid.get_audience instead.', DeprecationWarning)
     return base_get_audience(*args)
->>>>>>> c733682e
+
+
+def default_username_algo(email):
+    # store the username as a base64 encoded sha1 of the email address
+    # this protects against data leakage because usernames are often
+    # treated as public identifiers (so we can't use the email address).
+    username = base64.urlsafe_b64encode(
+        hashlib.sha1(email).digest()).rstrip('=')
+    return username
 
 
 class BrowserIDBackend(object):
     supports_anonymous_user = False
     supports_object_permissions = False
 
-<<<<<<< HEAD
-    def _verify_http_request(self, url, qs):
-        parameters = {'data': qs}
-        parameters['params'] = {'timeout': getattr(
-                settings, 'BROWSERID_HTTP_TIMEOUT', DEFAULT_HTTP_TIMEOUT)}
-        parameters['proxies'] = getattr(settings, 'BROWSERID_PROXY_INFO', None)
-        parameters['verify'] = getattr(settings, 'BROWSERID_DISABLE_CERT_CHECK', False)
-        if not parameters['verify']:
-            parameters['verify'] = getattr(settings, 'BROWSERID_CACERT_FILE', True)
-
-        parameters['headers'] = {'Content-type': 'application/x-www-form-urlencoded'}
-        r = requests.post(url, **parameters)
-
-        try:
-            rv = json.loads(r.content)
-        except ValueError:
-            log.debug('Failed to decode JSON. Resp: %s, Content: %s' % (
-                r.status_code, r.content))
-            return dict(status='failure')
-
-        return rv
-
-    def verify(self, assertion, audience):
-        """Verify assertion using an external verification service."""
-        verify_url = getattr(settings, 'BROWSERID_VERIFICATION_URL',
-                             DEFAULT_VERIFICATION_URL)
-
-        result = self._verify_http_request(verify_url, urllib.urlencode({
-            'assertion': assertion,
-            'audience': audience
-        }))
-        if result['status'] == OKAY_RESPONSE:
-            return result
-        log.error("BrowserID verification failure. Response: %r"
-                  " Audience: %r" % (result, audience))
-        log.error("BID assert: %r" % assertion)
-        return False
-=======
     def verify(self, *args):
         warn('Deprecated, please use the standalone function '
              'django_browserid.verify instead.', DeprecationWarning)
         return verify(*args)
->>>>>>> c733682e
 
     def filter_users_by_email(self, email):
         """Return all users matching the specified email."""
         return User.objects.filter(email=email)
+
+    def create_user(self, email):
+        """Return object for a newly created user account."""
+        username = getattr(settings, 'BROWSERID_USERNAME_ALGO',
+                        default_username_algo)(email)
+        return User.objects.create_user(username, email)
 
     def authenticate(self, assertion=None, audience=None):
         """``django.contrib.auth`` compatible authentication method.
@@ -174,15 +72,14 @@
             return None
         if len(users) == 1:
             return users[0]
-
         create_user = getattr(settings, 'BROWSERID_CREATE_USER', False)
         if not create_user:
-            return None
+             return None
         elif create_user == True:
-            return self._create_user(email)
+           return self.create_user(email)
         else:
-            # Find the function to call, call it and throw in the email.
-            return self._load_module(create_user)(email)
+           # Find the function to call, call it and throw in the email.
+           return self._load_module(create_user)(email)
 
     def get_user(self, user_id):
         try:
@@ -190,44 +87,25 @@
         except User.DoesNotExist:
             return None
 
-    def _create_user(self, email):
-        """Return object for a newly created user account."""
-        username_algo = getattr(settings, 'BROWSERID_USERNAME_ALGO',
-                                self._username_algo)
-
-        # TODO: Remove this once people have been given fair warning.
-        if getattr(settings, 'BROWSERID_USERNAME_ALGO', False):
-            warnings.warn("BROWSERID_USERNAME_ALGO has been deprecated."
-                          " Please use the BROWSERID_CREATE_USER option.",
-                          DeprecationWarning)
-
-        user = User.objects.create_user(username_algo(email), email)
-        user.is_active = True
-        user.save()
-        return user
-
-    def _username_algo(self, email):
-        # store the username as a base64 encoded sha1 of the email address
-        # this protects against data leakage because usernames are often
-        # treated as public identifiers (so we can't use the email address).
-        username = base64.urlsafe_b64encode(
-            hashlib.sha1(email).digest()).rstrip('=')
-        return username
-
     def _load_module(self, path):
         """Code to load create user module. Based off django's load_backend"""
+
         i = path.rfind('.')
         module, attr = path[:i], path[i + 1:]
+
         try:
             mod = import_module(module)
         except ImportError, e:
-            raise ImproperlyConfigured('Error importing BROWSERID_CREATE_USER function.')
+            raise ImproperlyConfigured('Error importing BROWSERID_CREATE_USER'
+                                       ' function.')
         except ValueError, e:
-            raise ImproperlyConfigured('Error importing BROWSERID_CREATE_USER function. Is BROWSERID_CREATE_USER a string?')
+            raise ImproperlyConfigured('Error importing BROWSERID_CREATE_USER'
+                                       ' function. Is BROWSERID_CREATE_USER a'
+                                       ' string?')
 
         try:
             create_user = getattr(mod, attr)
         except AttributeError:
-            raise ImproperlyConfigured('Module "%s" does not define a "%s" function.' % (module, attr))
-
+            raise ImproperlyConfigured('Module "%s" does not define a "%s" '
+                                       'function.' % (module, attr))
         return create_user